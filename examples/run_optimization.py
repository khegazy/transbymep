--- conflicted
+++ resolved
@@ -12,161 +12,6 @@
 
 from transbymep import tools, optimize_MEP
 from transbymep.tools import visualize
-<<<<<<< HEAD
-from transbymep.potentials import get_potential
-
-
-def run_opt(
-        args: NamedTuple,
-        config: NamedTuple,
-        path_config: NamedTuple,
-        logger: NamedTuple
-):
-    """
-    Run optimization process.
-
-    Args:
-        args (NamedTuple): Command line arguments.
-        config (NamedTuple): Configuration settings.
-        path_config (NamedTuple): Path configuration.
-        logger (NamedTuple): Logger settings.
-    """
-    # Create output directories
-    output_dir = args.output_dir
-    log_dir = os.path.join(output_dir, "logs")
-    if not os.path.exists(log_dir):
-        os.makedirs(log_dir)
-    plot_dir = os.path.join(output_dir, "plots")
-    if not os.path.exists(plot_dir):
-        os.makedirs(plot_dir)
-    
-    #####  Get chemical potential  #####
-    potential = get_potential(
-        config.potential,
-        tag=config.potential_tag,
-        expect_config=config.potential!="constant",
-        add_azimuthal_dof=args.add_azimuthal_dof,
-        add_translation_dof=args.add_translation_dof,
-        **config.potential_params,
-    )
-
-    # Minimize initial points with the given potential
-    if args.minimize_end_points:
-        minima_finder = optimization.MinimaUpdate(potential)
-        minima = minima_finder.find_minima(
-            [config.initial_point, config.final_point]
-        )
-        print(f"Optimized Initial Point: {minima[0]}")
-        print(f"Optimized Final Point: {minima[1]}")
-        sys.exit(0)
-
-    #####  Get path prediction method  #####
-    path = paths.get_path(
-        config.path,
-        potential,
-        config.initial_point,
-        config.final_point,
-        #add_azimuthal_dof=args.add_azimuthal_dof,
-        #add_translation_dof=args.add_translation_dof,
-        **path_config.path_params
-    )
-
-    # Randomly initialize the path, otherwise a straight line
-    if args.randomly_initialize_path is not None:
-        path = optimization.randomly_initialize_path(
-            path, args.randomly_initialize_path
-        )
-
-    #####  Path optimization tools  #####
-    # Path integrating function
-    print("int params", config.integral_params)
-    integrator = tools.ODEintegrator(**config.integral_params)
-    #print("test integrate", integrator.path_integral(path, 'E_pvre'))
-
-    # Gradient descent path optimizer
-    optimizer = optimization.PathOptimizer(
-        config.optimizer,
-        config.optimizer_params,
-        path,
-        config.loss_function,
-        path_type=config.path,
-        potential_type=config.potential,
-        config_tag=config.optimizer_config_tag
-    )
-
-    # Loss
-    #print(config.loss_functions)
-    #loss_grad_fxn, loss_fxn = optimization.get_loss(config.loss_functions)
-
-    ##########################################
-    #####  Optimize minimum energy path  ##### 
-    ##########################################
-    geo_paths = []
-    pes_paths = []
-    t0 = timer.time()
-    df = pd.DataFrame(columns=["optim_idx", "neval", "loss"])
-    for optim_idx in tqdm(range(args.num_optimizer_iterations)):
-        print(f"Optimization step {optim_idx}")
-        path.neval = 0
-        try:
-            path_integral = optimizer.optimization_step(path, integrator)
-            neval = path.neval
-            print(f'n_eval: {neval}, loss: {path_integral.integral.item()}')
-            df.loc[optim_idx] = [optim_idx, neval, path_integral.integral.item()]
-            # wandb.log({"optim_idx": optim_idx, "neval": neval, "loss": path_integral.integral.item()})
-        except ValueError as e:
-            print("ValueError", e)
-            neval = path.neval
-            # wandb.log({"optim_idx": optim_idx, "neval": neval, "loss": np.nan})
-            raise e
-        
-        if optim_idx%50 == 0:
-            print("EVAL TIME", (timer.time()-t0)/60)
-            # path_output = logger.optimization_step(
-            #     optim_idx,
-            #     path,
-            #     potential,
-            #     path_integral.integral,
-            #     plot=args.make_opt_plots,
-            #     geo_paths=geo_paths,
-            #     pes_paths=pes_paths,
-            #     add_azimuthal_dof=args.add_azimuthal_dof,
-            #     add_translation_dof=args.add_translation_dof
-            # )
-            fig, ax = plt.subplots()
-            ax.plot(df["optim_idx"], df["loss"])
-            ax.set_xlabel("Step")
-            ax.set_ylabel("Loss")
-            ax.set_yscale("log")
-            fig.savefig(os.path.join(plot_dir, "loss_curve.png"))
-            plt.close()
-            df.to_csv(os.path.join(plot_dir, "loss_curve.csv"), header=False)
-            visualize.plot_path(
-                path.get_path(torch.linspace(0, 1, 32, device='cuda')).geometric_path.detach().to('cpu').numpy(),
-                f"test_plot_{optim_idx:03d}",
-                pes_fxn=potential,
-                plot_min_max=(-2, 2, -2, 2),
-                levels=16,
-                plot_dir=plot_dir,
-            )
-            # traj = [ase.Atoms(numbers=config.potential_params['numbers'], positions=pos.reshape(-1, 3)) for pos in path.get_path(torch.linspace(0, 1, 101, device='cuda')).geometric_path.detach().to('cpu').numpy()]
-            # ase.io.write(os.path.join(plot_dir, f"traj_{optim_idx:03d}.xyz"), traj)
-
-    print("EVAL TIME", (timer.time()-t0)/60)
-    # Plot gif animation of the MEP optimization (only for 2d potentials)
-    # if args.make_animation:
-    #     geo_paths = potential.point_transform(torch.tensor(geo_paths))
-    #     ani_name = f"{config.potential}_W{path_config.path_params['n_embed']}_D{path_config.path_params['depth']}_LR{config.optimizer_params['lr']}"
-    #     visualize.animate_optimization_2d(
-    #         geo_paths, ani_name, ani_name,
-    #         potential, plot_min_max=(-2, 2, -2, 2),
-    #         levels=np.arange(-100,100,5),
-    #         add_translation_dof=args.add_translation_dof,
-    #         add_azimuthal_dof=args.add_azimuthal_dof
-    #     )
-    return path_integral
-=======
->>>>>>> abeeca39
 
 
 if __name__ == "__main__":
