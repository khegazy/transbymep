from .mlp import MLPpath
from .mlp_dist import MLPDISTpath
from .conv import CONVpath
from .attention import Attentionpath
from .b_spline import BSpline
from .elastic_band import ElasticBand
from .bezier import Bezier

path_dict = {
    "elastic_band" : ElasticBand,
    "mlp" : MLPpath,
    "mlp_dist" : MLPDISTpath,
    "conv" : CONVpath,
    "attention" : Attentionpath,
    "bspline" : BSpline,
    "bezier" : Bezier,
}

def get_path(name, potential, initial_point, final_point, device='cuda', **config):
    print(config)
    name = name.lower()
<<<<<<< HEAD
=======
    if name not in path_dict:
        raise ValueError(f"Cannot get path {name}, can only handle paths {path_dict.keys()}")
>>>>>>> 2c1119e3
    path = path_dict[name](potential=potential, initial_point=initial_point, final_point=final_point, device=device, **config)
    
    return path <|MERGE_RESOLUTION|>--- conflicted
+++ resolved
@@ -19,11 +19,8 @@
 def get_path(name, potential, initial_point, final_point, device='cuda', **config):
     print(config)
     name = name.lower()
-<<<<<<< HEAD
-=======
     if name not in path_dict:
         raise ValueError(f"Cannot get path {name}, can only handle paths {path_dict.keys()}")
->>>>>>> 2c1119e3
     path = path_dict[name](potential=potential, initial_point=initial_point, final_point=final_point, device=device, **config)
     
     return path 