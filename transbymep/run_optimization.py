import os
import sys
import torch
import numpy as np
import pandas as pd
from typing import NamedTuple, Any
from matplotlib import pyplot as plt
import time as time
from tqdm import tqdm
import wandb
from ase import Atoms
from ase.io import read, write
from typing import NamedTuple
from dataclasses import dataclass

from transbymep import tools
from transbymep import paths
from transbymep import optimization
from transbymep.optimization import initialize_path
from transbymep.tools import visualize
from transbymep.potentials import get_potential


@dataclass
class OptimizationOutput():
    paths_time: list[np.ndarray]
    paths_geometry: list[np.ndarray]
    paths_energy: list[np.ndarray]
    paths_velocity: list[np.ndarray]
    paths_force: list[np.ndarray]
    paths_loss: list[np.ndarray]
    paths_integral: list[float]
    paths_neval: list[int]


def optimize_MEP(
        images: list[Atoms],
        output_dir: str | None = None,
        potential_params: dict[str, Any] = {},
        path_params: dict[str, Any] = {},
        integrator_params: dict[str, Any] = {},
        optimizer_params: dict[str, Any] = {},
        scheduler_params: dict[str, Any] = {},
        loss_scheduler_params: dict[str, Any] = {},
        num_optimizer_iterations: int = 1000,
        device: str = 'cuda',
):
    """
    Run optimization process.

    Args:
        args (NamedTuple): Command line arguments.
        config (NamedTuple): Configuration settings.
        path_config (NamedTuple): Path configuration.
        logger (NamedTuple): Logger settings.
    """
    print("Images", images)
    print("Potential Params", potential_params)
    print("Path Params", path_params)
    print("Integrator Params", integrator_params)
    print("Optimizer Params", optimizer_params)

    torch.manual_seed(42)

    # Create output directories
    if output_dir is not None:
        if not os.path.exists(output_dir):
            os.makedirs(output_dir)
        log_dir = os.path.join(output_dir, "logs")
        if not os.path.exists(log_dir):
            os.makedirs(log_dir)
        plot_dir = os.path.join(output_dir, "plots")
        if not os.path.exists(plot_dir):
            os.makedirs(plot_dir)
    
    #####  Get chemical potential  #####
<<<<<<< HEAD
    potential = get_potential(**potential_params, device=device)

    #####  Get path prediction method  #####
=======
    #     add_azimuthal_dof=args.add_azimuthal_dof,
    #     add_translation_dof=args.add_translation_dof,
    potential = get_potential(**potential_params, device=device)

    #####  Get path prediction method  #####
    # Minimize initial points with the given potential
    # if args.minimize_end_points:
    # if minimize_end_points:
    #     minima_finder = optimization.MinimaUpdate(potential)
    #     minima = minima_finder.find_minima(
    #         [config.initial_point, config.final_point]
    #     )
    #     print(f"Optimized Initial Point: {minima[0]}")
    #     print(f"Optimized Final Point: {minima[1]}")
    #     sys.exit(0)
>>>>>>> 2c1119e3
    path = paths.get_path(potential=potential, initial_point=images[0], final_point=images[-1], **path_params, device=device)

    # Randomly initialize the path, otherwise a straight line
    if len(images) > 2:
        path = initialize_path(
            path=path, 
            times=torch.linspace(0, 1, len(images), device=device), 
            init_points=torch.tensor([image.positions.flatten() for image in images], device=device),
            )

    #####  Path optimization tools  #####
    integrator = tools.ODEintegrator(**integrator_params, device=device)

    # potential.trainer.model.molecular_graph_cfg.max_num_nodes_per_batch = path.n_atoms
    # potential.trainer.model.global_cfg.batch_size = integrator._integrator.max_batch
    # potential.trainer.model.global_cfg.use_export = False
    # potential.trainer.model.global_cfg.use_compile = False

    # Gradient descent path optimizer
    optimizer = optimization.PathOptimizer(path=path, **optimizer_params, device=device)
    if scheduler_params:
        optimizer.set_scheduler(**scheduler_params)
    if loss_scheduler_params:
        optimizer.set_loss_scheduler(**loss_scheduler_params)
        metric_parameters = {key: loss_scheduler.get_value() for key, loss_scheduler in optimizer.loss_scheduler.items()}
        integrator.update_metric_parameters(metric_parameters)

    ##########################################
    #####  Optimize minimum energy path  ##### 
    ##########################################
    paths_time = []
    paths_geometry = []
    paths_energy = []
    paths_velocity = []
    paths_force = []
    paths_loss = []
    paths_integral = []
    paths_neval = []
    for optim_idx in tqdm(range(num_optimizer_iterations)):
        path.neval = 0
        try:
            path_integral = optimizer.optimization_step(path, integrator)
            neval = path.neval
        except ValueError as e:
            print("ValueError", e)
            raise e

        paths_integral.append(path_integral.integral.item())
        paths_neval.append(neval)
        time = path_integral.t.detach()
        # time = torch.linspace(0, 1, 101, device=device).reshape(1, -1)
        paths_time.append(time.flatten().to('cpu').numpy())
        loss = path_integral.y.detach()
        paths_loss.append(loss.flatten().to('cpu').numpy())

        del path_integral
<<<<<<< HEAD
        
        # path_time = []
        # path_geometry, path_energy, path_velocity, path_force = [], [], [], []
        # for t in time:
        #     t = t.flatten()
        #     t = torch.linspace(t[0], t[-1], len(t), device=device).reshape(-1, 1)
        #     path_time.append(t.detach().to('cpu').numpy())
        #     path_output = path(t, return_velocity=True, return_energy=True, return_force=True)
        #     path_geometry.append(path_output.path_geometry.detach().to('cpu').numpy())
        #     path_energy.append(path_output.path_energy.detach().to('cpu').numpy())
        #     path_velocity.append(path_output.path_velocity.detach().to('cpu').numpy())
        #     path_force.append(path_output.path_force.detach().to('cpu').numpy())
        #     del path_output
        # paths_time.append(np.concatenate(path_time))
        # paths_geometry.append(np.concatenate(path_geometry))
        # paths_energy.append(np.concatenate(path_energy))
        # paths_velocity.append(np.concatenate(path_velocity))
        # paths_force.append(np.concatenate(path_force))
        # for ind_t, t in enumerate(time):
        #     t = t.flatten()
        #     t = torch.linspace(t[0], t[-1], len(t), device=device).reshape(-1, 1)
        #     time[ind_t] = t
        time = time.reshape(-1, 1)
        path_output = path(time, return_velocity=True, return_energy=True, return_force=True)
        # paths_time.append(time.detach().to('cpu').numpy())
        paths_geometry.append(path_output.path_geometry.detach().to('cpu').numpy())
        paths_energy.append(path_output.path_energy.detach().to('cpu').numpy())
        paths_velocity.append(path_output.path_velocity.detach().to('cpu').numpy())
        paths_force.append(path_output.path_force.detach().to('cpu').numpy())
        del path_output

        if optim_idx % 50 == 0:
            if output_dir is not None:
=======

        path_geometry, path_energy, path_velocity, path_force = [], [], [], []
        for t in time:
            path_output = path(t, return_velocity=True, return_energy=True, return_force=True)
            path_geometry.append(path_output.path_geometry.detach().to('cpu').numpy())
            path_energy.append(path_output.path_energy.detach().to('cpu').numpy())
            path_velocity.append(path_output.path_velocity.detach().to('cpu').numpy())
            path_force.append(path_output.path_force.detach().to('cpu').numpy())
            del path_output
        paths_geometry.append(np.concatenate(path_geometry))
        paths_energy.append(np.concatenate(path_energy))
        paths_velocity.append(np.concatenate(path_velocity))
        paths_force.append(np.concatenate(path_force))
        if optim_idx % 50 == 0:
            #     path_output = logger.optimization_step(	
            #         optim_idx,	
            #         path,	
            #         potential,	
            #         path_integral.integral,	
            #         plot=args.make_opt_plots,	
            #         plot_dir=plot_dir,	
            #         geo_paths=geo_paths,	
            #         pes_paths=pes_paths,	
            #         add_azimuthal_dof=args.add_azimuthal_dof,	
            #         add_translation_dof=args.add_translation_dof	
            #     )
            if log_dir is not None:
>>>>>>> 2c1119e3
                log_filename = os.path.join(log_dir, f"output_{optim_idx}.npz")
                np.savez(
                    log_filename, 
                    path_times=paths_time[-1],
                    path_geometry=paths_geometry[-1],
                    path_energy=paths_energy[-1],
                    path_velocity=paths_velocity[-1],
                    path_force=paths_force[-1],
                    path_loss=paths_loss[-1],
                    path_integral=paths_integral[-1],
                    path_neval=paths_neval[-1],
                )
<<<<<<< HEAD
            if output_dir is not None:
=======
            if plot_dir is not None:
>>>>>>> 2c1119e3
                plot_filename = os.path.join(plot_dir, f"output_{optim_idx}.png")
                visualize.plot_path(
                    plot_filename,
                    time=paths_time[-1],
                    geometry=paths_geometry[-1],
                    energy=paths_energy[-1],
                    velocity=paths_velocity[-1],
                    force=paths_force[-1],
                    loss=paths_loss[-1],
                )

        if optimizer.converged:
            print(f"Converged at step {optim_idx}")
            break

<<<<<<< HEAD
    # path_geometry, path_energy, path_velocity, path_force = [], [], [], []
    # for t in time:
    #     t = t.flatten()
    #     t = torch.linspace(t[0], t[-1], 97, device=device).reshape(-1, 1)
    #     path_output = path(t, return_velocity=True, return_energy=True, return_force=True)
    #     path_geometry.append(path_output.path_geometry.detach().to('cpu').numpy())
    #     path_energy.append(path_output.path_energy.detach().to('cpu').numpy())
    #     path_velocity.append(path_output.path_velocity.detach().to('cpu').numpy())
    #     path_force.append(path_output.path_force.detach().to('cpu').numpy())
    #     del path_output
    # paths_geometry.append(np.concatenate(path_geometry))
    # paths_energy.append(np.concatenate(path_energy))
    # paths_velocity.append(np.concatenate(path_velocity))
    # paths_force.append(np.concatenate(path_force))

=======
>>>>>>> 2c1119e3
    output = OptimizationOutput(
        paths_time=paths_time,
        paths_geometry=paths_geometry,
        paths_energy=paths_energy,
        paths_velocity=paths_velocity,
        paths_force=paths_force,
        paths_loss=paths_loss,
        paths_integral=paths_integral,
        paths_neval=paths_neval,
    )
    return output<|MERGE_RESOLUTION|>--- conflicted
+++ resolved
@@ -74,27 +74,9 @@
             os.makedirs(plot_dir)
     
     #####  Get chemical potential  #####
-<<<<<<< HEAD
     potential = get_potential(**potential_params, device=device)
 
     #####  Get path prediction method  #####
-=======
-    #     add_azimuthal_dof=args.add_azimuthal_dof,
-    #     add_translation_dof=args.add_translation_dof,
-    potential = get_potential(**potential_params, device=device)
-
-    #####  Get path prediction method  #####
-    # Minimize initial points with the given potential
-    # if args.minimize_end_points:
-    # if minimize_end_points:
-    #     minima_finder = optimization.MinimaUpdate(potential)
-    #     minima = minima_finder.find_minima(
-    #         [config.initial_point, config.final_point]
-    #     )
-    #     print(f"Optimized Initial Point: {minima[0]}")
-    #     print(f"Optimized Final Point: {minima[1]}")
-    #     sys.exit(0)
->>>>>>> 2c1119e3
     path = paths.get_path(potential=potential, initial_point=images[0], final_point=images[-1], **path_params, device=device)
 
     # Randomly initialize the path, otherwise a straight line
@@ -151,7 +133,6 @@
         paths_loss.append(loss.flatten().to('cpu').numpy())
 
         del path_integral
-<<<<<<< HEAD
         
         # path_time = []
         # path_geometry, path_energy, path_velocity, path_force = [], [], [], []
@@ -185,35 +166,6 @@
 
         if optim_idx % 50 == 0:
             if output_dir is not None:
-=======
-
-        path_geometry, path_energy, path_velocity, path_force = [], [], [], []
-        for t in time:
-            path_output = path(t, return_velocity=True, return_energy=True, return_force=True)
-            path_geometry.append(path_output.path_geometry.detach().to('cpu').numpy())
-            path_energy.append(path_output.path_energy.detach().to('cpu').numpy())
-            path_velocity.append(path_output.path_velocity.detach().to('cpu').numpy())
-            path_force.append(path_output.path_force.detach().to('cpu').numpy())
-            del path_output
-        paths_geometry.append(np.concatenate(path_geometry))
-        paths_energy.append(np.concatenate(path_energy))
-        paths_velocity.append(np.concatenate(path_velocity))
-        paths_force.append(np.concatenate(path_force))
-        if optim_idx % 50 == 0:
-            #     path_output = logger.optimization_step(	
-            #         optim_idx,	
-            #         path,	
-            #         potential,	
-            #         path_integral.integral,	
-            #         plot=args.make_opt_plots,	
-            #         plot_dir=plot_dir,	
-            #         geo_paths=geo_paths,	
-            #         pes_paths=pes_paths,	
-            #         add_azimuthal_dof=args.add_azimuthal_dof,	
-            #         add_translation_dof=args.add_translation_dof	
-            #     )
-            if log_dir is not None:
->>>>>>> 2c1119e3
                 log_filename = os.path.join(log_dir, f"output_{optim_idx}.npz")
                 np.savez(
                     log_filename, 
@@ -226,11 +178,7 @@
                     path_integral=paths_integral[-1],
                     path_neval=paths_neval[-1],
                 )
-<<<<<<< HEAD
             if output_dir is not None:
-=======
-            if plot_dir is not None:
->>>>>>> 2c1119e3
                 plot_filename = os.path.join(plot_dir, f"output_{optim_idx}.png")
                 visualize.plot_path(
                     plot_filename,
@@ -246,7 +194,6 @@
             print(f"Converged at step {optim_idx}")
             break
 
-<<<<<<< HEAD
     # path_geometry, path_energy, path_velocity, path_force = [], [], [], []
     # for t in time:
     #     t = t.flatten()
@@ -261,9 +208,6 @@
     # paths_energy.append(np.concatenate(path_energy))
     # paths_velocity.append(np.concatenate(path_velocity))
     # paths_force.append(np.concatenate(path_force))
-
-=======
->>>>>>> 2c1119e3
     output = OptimizationOutput(
         paths_time=paths_time,
         paths_geometry=paths_geometry,
