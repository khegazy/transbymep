--- conflicted
+++ resolved
@@ -99,21 +99,6 @@
         config.loss_functions[fxn] = tuple(config.loss_functions[fxn])
     """
 
-<<<<<<< HEAD
-    if flags is not None:
-        if flags.max_batch is not None or 'max_batch' not in config.integral_params:
-            config.integral_params['max_batch'] = flags.max_batch
-        if flags.add_azimuthal_dof is not None:
-            config.initial_point[0] += flags.add_azimuthal_dof 
-            # Rotate by pi/2
-            #config.final_point[-1] = config.final_point[0] + flags.add_azimuthal_dof
-            #config.final_point[0] = 0
-            # Rotate by pi
-            config.final_point[0] = -1*(config.final_point[0] + flags.add_azimuthal_dof)
-        print(config.device)
-        print(flags.device)
-        config.device = flags.device
-=======
     # if flags is not None:
     #     if flags.max_batch is not None or 'max_batch' not in config.integral_params:
     #         config.integral_params['max_batch'] = flags.max_batch
@@ -127,7 +112,6 @@
     #     print(config.device)
     #     print(flags.device)
     #     config.device = flags.device
->>>>>>> a3df45d2
 
     return config
 
