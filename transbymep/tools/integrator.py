import time
import torch
import torch.distributed as dist
import numpy as np
from dataclasses import dataclass
from enum import Enum

from torchdiffeq import odeint
from torchpathdiffeq import SerialAdaptiveStepsizeSolver, get_parallel_RK_solver 
from .metrics import Metrics

from .metrics import Metrics

@dataclass
class IntegralOutput():
    integral: torch.Tensor
    times: torch.Tensor
    geometries: torch.Tensor

class ODEintegrator(Metrics):
    def __init__(
            self,
            method='dopri5',
            rtol=1e-7,
            atol=1e-9,
            computation='parallel',
            sample_type='uniform',
            remove_cut=0.1,
            process=None,
            is_multiprocess=False,
            is_load_balance=False,
            n_added_evals=3,
            device=None,
        ):
        self.is_multiprocess = is_multiprocess
        self.is_load_balance = is_load_balance
        self.process = process
        
        self.method = method
        self.rtol = rtol
        self.atol = atol
        self.integral_output = None
        self.add_y_arg = False

        if computation == 'serial':
            self.is_parallel = False
            self._integrator = SerialAdaptiveStepsizeSolver(
                method=self.method,
                atol=atol,
                rtol=rtol,
                t_init=torch.tensor([0], dtype=torch.float64),
                t_final=torch.tensor([1], dtype=torch.float64),
                device=device,
            )
            if self.is_load_balance:
                self.balance_load = self._serial_load_balance
        elif computation == 'parallel':
            self.sample_type = sample_type
            self.is_parallel = True
            self.remove_cut = remove_cut
            print("METHOD", self.method)
            self._integrator = get_parallel_RK_solver(
                self.sample_type,
                method=self.method,
                atol=self.atol,
                rtol=self.rtol,
                remove_cut=self.remove_cut,
                y0=torch.tensor([0], dtype=torch.float, device=device),
                t_init=torch.tensor([0], dtype=torch.float64),
                t_final=torch.tensor([1], dtype=torch.float64),
                device=device,
            )
        else:
            raise ValueError(f"integrator argument must be either 'parallel' or 'serial', not {computation}.")
        
        if self.is_multiprocess:
            if self.process is None or not self.process.is_distributed:
                raise ValueError("Must run program in distributed mode with multiprocess integrator.")
            self.inner_path_integral = self.path_integral
            self.integrator = self.multiprocess_path_integral
            self.run_time = torch.tensor([1], requires_grad=False)# = np.ones(self.process.world_size)
            if self.is_load_balance:
                self.mp_times = torch.linspace(
                    0, 1, self.process.world_size+1, requires_grad=False
                )

        # if device is not None:
        #     self.device = torch.device(device)
        # else:
        #     self.device = torch.device("cuda" if torch.cuda.is_available() else "cpu")
    
    def integrator(
            self,
            path,
            fxn_name,
            t_init=torch.tensor([0], dtype=torch.float64),
            t_final=torch.tensor([1], dtype=torch.float64),
            times=None):
        ode_fxn, _ = self._get_ode_eval_fxn(fxn_name=fxn_name, path=path)

        if times is None:
            if self.integral_output is None:
                times = None
            else:
                times = self.integral_output.t_pruned
        integral_output = self._integrator.integrate(
            ode_fxn=ode_fxn,
            t=times,
            t_init=t_init,
            t_final=t_final
        )
        self.integral_output = integral_output
        #print(integral_output.t_pruned.shape)
        return integral_output


    def path_integral(
            self,
            path,
            fxn_name,
            t_init=torch.tensor([0.], dtype=torch.float64),
            t_final=torch.tensor([1.], dtype=torch.float64),
            record_evals=False
        ):
        if record_evals:
            path.begin_time_recording()
        
        integral_output = self.integrator(
            path=path,
            fxn_name=fxn_name,
            t_init=t_init,
            t_final=t_final
        )

        if record_evals:
            time_record, geo_record = path.get_eval_record()
            path.end_eval_recording()
        else:
            time_record = None
            geo_record = None
        
        return integral_output
        return IntegralOutput(
            integral=integral,
            times=time_record,
            geometries=geo_record
        )

    def _get_ode_eval_fxn(self, fxn_name, path):
        if fxn_name not in dir(self):
            metric_fxns = [
                attr for attr in dir(Metrics)\
                    if attr[0] != '_' and callable(getattr(Metrics, attr))
            ]
            raise ValueError(f"Can only integrate metric functions, either add a new function to the Metrics class or use one of the following:\n\t{metric_fxns}")
        eval_fxn = getattr(self, fxn_name)

        if self.is_parallel:
            def ode_fxn(t, *args):
                return eval_fxn(path=path, t=t)
        else:
            def ode_fxn(t, *args):
<<<<<<< HEAD
                # t = torch.tensor([[t]])
                t = t.reshape(1, -1)
=======
                #t = torch.tensor([[t]])
                t = torch.reshape(t, (1, 1))
>>>>>>> abeeca39
                #print("ODEF", t)
                output = eval_fxn(path=path, t=t)
                #print("ODEF out", output, output.requires_grad)
                return output[0]
        
        return ode_fxn, eval_fxn


    # Deprecated but keeping because I may resuse parts
    """
    def _integrand_wrapper(self, t, y, path, ode_fxn):
        vals = path(t)
        return ode_fxn(vals)

    def serial_path_integral(self, path, fxn_name, t_init=0., t_final=1.):
        print("TODO: serial adaptive integrator evaluates t>1, how to set hard limits?")
        ode_fxn, _ = self._get_ode_eval_fxn(fxn_name=fxn_name, path=path)
        integral = odeint(
            func=ode_fxn,
            y0=torch.tensor([0], dtype=torch.float),
            t=torch.tensor([t_init, t_final]),
            method=self.method,
            rtol=self.rtol,
            atol=self.atol,
        )
        #print("NEVALS", self.process.rank, path.Nevals)
        return integral[-1]


    def _serial_load_balance(self, t_init=0., t_final=1.):
        if self.process.is_master:
            run_times = [
                torch.zeros(1, dtype=torch.float)\
                for _ in range(self.process.world_size)
            ]
            dist.gather(
                torch.tensor([self.run_time], dtype=torch.float32),
                gather_list=run_times,
                dst=0
            )
            run_times = torch.tensor(run_times)
            #print("----------------------------------------")
            #print("ALL RUN TIMES", run_times)
            total_run_time = torch.sum(run_times)
            run_fracs = run_times/total_run_time
            #frac_run_time = total_run_time/self.process.world_size
            rt_frac_deltas = run_fracs - 1./self.process.world_size
            #print("RUN FRACS", run_fracs, torch.sum(run_fracs))
            #print("RUN DFRACS", rt_frac_deltas)

            mp_deltas = self.mp_times[1:] - self.mp_times[:-1]
            mp_deltas = mp_deltas*(1. - rt_frac_deltas)
            self.mp_times[1:] = torch.cumsum(mp_deltas, dim=0)
            self.mp_times -= self.mp_times[0] - t_init
            self.mp_times *= t_final/self.mp_times[-1]
            #print("MP DIFFS", self.mp_times[1:] - self.mp_times[:-1])
            #print("MP TIMES", self.mp_times)
        else:
            dist.gather(
                torch.tensor([self.run_time], dtype=torch.float32), dst=0
            )
 
 
    def _parallel_path_integral(self, path, fxn_name, t_init=0., t_final=1., eval_times=None):
       
        self._parallel_integral(
            ode_fxn=lambda x: torch.abs(path.geometric_path(x)),
            t_init=t_init,
            t_final=t_final,
            eval_times=self.geo_integral_times
        )
        #geos, times = self._parallel_integral_geometries(path, eval_times)
        geos, times = self._parallel_integral(path, eval_times)
        self.integral_times = times
        
        delta_cum = torch.cumsum(self._geo_deltas(geos), dim=0)
        delta_frac = (delta_cum/self.dx).to(torch.int)
        mask = torch.concatenate(
            [
                torch.tensor([True], dtype=torch.bool),
                delta_frac[:-1] != delta_frac[1:],
                torch.tensor([True], dtype=torch.bool)
            ],
            dim=0
        )
        eval_geos = geos[mask]
        eval_times = self.integral_times[mask]
        print("eval times shape", eval_times.shape)
        print(eval_times[:,0])
        delta_times = eval_times[1:] - eval_times[:-1]
        print("means", torch.mean(delta_times))

        _, eval_fxn = self._get_ode_eval_fxn(fxn_name=fxn_name, path=path)
        loss_evals = eval_fxn(path=path, t=eval_times)
        print("EVALS", loss_evals)
        integral = torch.sum(loss_evals[:-1]*delta_times)

        return integral

   
    def _parallel_integral_geometries(self, path, eval_times):
        times = None
        old_geos = torch.tensor([])
        old_times = torch.tensor([])
        idxs_old = torch.tensor([], dtype=torch.int)
        idxs_new = torch.arange(len(eval_times))
        while len(eval_times) > 0:
            if times is not None:
                print("TIMES BEFORE ADD", len(times), times[77:85,0])
            # Add points where points are too far
            geos, times = self._add_parallel_geometries(
                path, old_geos, old_times, eval_times, idxs_old, idxs_new
            )
            print("TIMES AFTER ADD", len(times), times[77:85,0])

            # Remove points that are too close
            geos, times = self._remove_parallel_geometries(geos, times)
            if len(times) == 2:
                time_mask = torch.arange(len(eval_times)) % 2 == 0
                time_mask[-1] = True
                geos, times = self._parallel_integral_geometries(
                    path, eval_times[time_mask]
                )
            print("TIMES AFTER REMOVE", len(times))#, times[:10])

            # Determine where difference between structures is too small
            deltas = self._geo_deltas(geos)
            add_mask = deltas > self.dxdx
            n_adds = torch.sum(add_mask)
            if n_adds > 0:
                add_idxs = torch.where(add_mask)[0]
                #db_idxs = torch.where(add_mask)[0]
                #print("ADD BETWEEN", db_idxs[:5], times[db_idxs[0]:db_idxs[0]+2])
                eval_deltas = (times[1:][add_mask] - times[:-1][add_mask]) # [n_adds]
                eval_deltas = eval_deltas/(self.n_added_evals + 1) # [n_adds]
                eval_deltas = torch.unsqueeze(eval_deltas, 1)\
                    *(1 + torch.unsqueeze(torch.arange(self.n_added_evals), 0)) #[n_adds, n_added_evals]
                eval_times = times[add_idxs]*torch.ones((n_adds, self.n_added_evals)) #[n_adds, n_added_evals]
                print("EVAL TIME SHAPE", eval_times.shape)
                eval_times = torch.unsqueeze(eval_times, 1) + eval_deltas 
                eval_times = torch.unsqueeze(eval_times.flatten(), 1)
                print("IDXS FROM MASK", n_adds)#, torch.where(add_mask))
                idxs_new = torch.unsqueeze(add_idxs, 1)\
                    + torch.unsqueeze(1 + torch.arange(self.n_added_evals), 0)\
                    + torch.unsqueeze(
                        self.n_added_evals*torch.arange(n_adds), 1
                    )
                idxs_new = idxs_new.flatten()
                idxs_old = torch.arange(len(times), dtype=torch.int)
                for idx in torch.where(add_mask)[0]:
                    idxs_old[idx+1:] = idxs_old[idx+1:] + self.n_added_evals
            else:
                eval_times = torch.tensor([])
            
            old_geos = geos
            old_times = times
            
            if len(eval_times) > 0:
                print("LARGE DELTAS", deltas[deltas > self.dxdx][:10])
                print("LARGE IDXS", torch.where(deltas[deltas > self.dxdx])[0][:10])
                print("LAST DELTAS", deltas[-10:])
                print("LEN TIMES", len(times))
            print("NEW IDXS", idxs_new[:10])
            print("CUR TIMES", times[:10])
            print("NEW TIMES", eval_times[:10])
            if len(eval_times) and eval_times[1,0] == 0:
                raise ValueError(f"Second time value is 0 {eval_times[:10,0]}")
            if len(eval_times) and torch.any(eval_times[:,0] < 0.0):
                neg_idxs = torch.where(eval_times[:,0] < 0.0)[0]
                raise ValueError(f"Eval Time < 0: {eval_times[neg_idxs,0]}")
            if len(eval_times) and torch.any(eval_times[:,0] > 1.0):
                large_idxs = torch.where(eval_times[:,0] > 1.0)[0]
                raise ValueError(f"Eval Time > 1.0: {eval_times[large_idxs,0]}")
            if len(eval_times) and torch.any(times[1:] - times[:-1] < 0):
                neg_idxs = torch.where(times[1:] - times[:-1] < 0.0)[0]
                raise ValueError(f"Incorrect Time Order: {eval_times[neg_idxs:neg_idxs+2,0]}")

            

        #self.integral_times = times
        
        return geos, times



    def multiprocess_path_integral(self, path, fxn_name, t_init=0., t_final=1., mp_times=None):
        
        #print(self.process.rank, self.run_times)
        if mp_times is None:
            if self.is_load_balance:
                self.balance_load(t_init=t_init, t_final=t_final)
                dist.broadcast(self.mp_times, src=0)
                mp_times = self.mp_times.detach().numpy()
            else:
                mp_times = np.linspace(t_init, t_final, self.process.world_size+1)
        elif self.is_load_balance:
            raise ValueError("Cannot supply mp_times when is_load_balance is True")
        
        if np.any(mp_times > t_final):
            raise ValueError(f"Found an evaluation time larger than t_final {mp_times}")
        
        start_time = time.time()
        integral = self.inner_path_integral(
            path=path,
            fxn_name=fxn_name,
            t_init=mp_times[self.process.rank],
            t_final=mp_times[self.process.rank+1]
        )
        #self.run_times[self.process.rank] = time.time() - start_time
        self.run_time = time.time() - start_time
        path.module.Nevals = 0
        path.Nevals = 0

        return integral
    """<|MERGE_RESOLUTION|>--- conflicted
+++ resolved
@@ -160,13 +160,7 @@
                 return eval_fxn(path=path, t=t)
         else:
             def ode_fxn(t, *args):
-<<<<<<< HEAD
-                # t = torch.tensor([[t]])
                 t = t.reshape(1, -1)
-=======
-                #t = torch.tensor([[t]])
-                t = torch.reshape(t, (1, 1))
->>>>>>> abeeca39
                 #print("ODEF", t)
                 output = eval_fxn(path=path, t=t)
                 #print("ODEF out", output, output.requires_grad)
