import torch

class Metrics():

    def __init__(self, fxn_parameters=None):
        self.parameters = fxn_parameters

    def update_metric_parameters(self, fxn_parameters):
        self.parameters = fxn_parameters

    def _parse_input(
            self,
            geo_val=None,
            velocity=None,
            pes_val=None,
            force=None,
            path=None,
            t=None,
            path_output=None,
            requires_velocity=False,
            requires_energy=False,
            requires_force=False,
            fxn_name=None
            ):
        inp_velocity = velocity is not None or not requires_velocity
        inp_force = force is not None or not requires_force
        use_input = geo_val is not None and pes_val is not None
        use_input = use_input and inp_velocity and inp_force
        if use_input:
            return geo_val, velocity, pes_val, force
        
        if path_output is not None and path is not None:
            raise ValueError("Cannot call metric functions with both path != None and path_output != None")
        
        if path_output is not None:
            pout_velocity = path_output.velocity is not None or not requires_velocity
            pout_force = path_output.force is not None or not requires_force
            if not pout_velocity or not pout_velocity:
                message = f"When calling {fxn_name} and providing path_output the "
                if not pout_velocity:
                    message += "velocity "
                    if not pout_force:
                        message += "and force "
                else:
                    message += "force "
                raise ValueError(message + "must be provided in the PathOutput.")
            return path_output.geometric_path, path_output.velocity,\
                path_output.potential_path, path_output.force
        
        if path is not None:
            if t is None:
                raise ValueError("Must specify evaluation times for path when using path argument")
            path_output = path(t, return_velocity=requires_velocity, return_energy=requires_energy, return_force=requires_force)
            return path_output.path_geometry, path_output.path_velocity, path_output.path_energy, path_output.path_force
        
        message = f"Cannot parse input arguments to {fxn_name}, please use one of the following options\n"
        message += f"\t1) Provide geometric_path and potential path, and if needed velocity and/or force\n"
        message += f"\t2) Provide a PathOutput class\n"
        message += f"\t3) Provide the path calculator and the time(s) to be evaluated"
        raise ValueError(message)

    # def _parse_input(self, path_output):
    #     pass
    
    def E_vre(self, **kwargs):
        kwargs['requires_force'] = True
        kwargs['requires_energy'] = True
        kwargs['requires_velocity'] = True
        kwargs['fxn_name'] = self.E_vre.__name__

        # geo_val, velocity, pes_val, force = self._parse_input(**kwargs)
        path_geometry, path_velocity, path_energy, path_force = self._parse_input(**kwargs)
        
<<<<<<< HEAD
        # Evre = torch.linalg.norm(force)*torch.linalg.norm(velocity)
        # return Evre.unsqueeze(1)
        Evre = torch.linalg.norm(path_force, dim=-1, keepdim=True) * torch.linalg.norm(path_velocity, dim=-1, keepdim=True)
        return Evre
=======
        Evre = torch.linalg.norm(force, dim=-1)*torch.linalg.norm(velocity, dim=-1)
        return Evre.unsqueeze(-1)
>>>>>>> 81e33312

    def E_pvre(self, **kwargs):
        kwargs['requires_force'] = True
        kwargs['requires_energy'] = True
        kwargs['requires_velocity'] = True
        kwargs['fxn_name'] = self.E_pvre.__name__

        # geo_val, velocity, pes_val, force = self._parse_input(**kwargs)
        path_geometry, path_velocity, path_energy, path_force = self._parse_input(**kwargs)

        #print("E_pvre SHPES", kwargs['t'].shape, force.shape, torch.abs(torch.sum(velocity*force, dim=-1, keepdim=True)).shape) 
        #print(kwargs['t'].requires_grad, velocity.requires_grad, force.requires_grad)
        # return torch.abs(torch.sum(velocity*force, dim=-1, keepdim=True))
        Epvre = torch.abs(torch.sum(path_velocity*path_force, dim=-1, keepdim=True))
        return Epvre

    def E_pvre_vre(self, **kwargs):
        kwargs['requires_force'] = True
        kwargs['requires_energy'] = True
        kwargs['requires_velocity'] = True
        kwargs['fxn_name'] = self.E_pvre_vre.__name__
        
        # geo_val, velocity, pes_val, force = self._parse_input(**kwargs)
        path_geometry, path_velocity, path_energy, path_force = self._parse_input(**kwargs)

        Evre = torch.linalg.norm(path_force, dim=-1, keepdim=True) * torch.linalg.norm(path_velocity, dim=-1, keepdim=True)
        Epvre = torch.abs(torch.sum(path_velocity*path_force, dim=-1, keepdim=True))
        #print("IN LOSS", torch.sum(pvre), torch.sum(vre))
        return self.parameters['vre_scale'] * Evre + self.parameters['pvre_scale'] * Epvre

    def E_pvre_vre(self, **kwargs):
        kwargs['requires_force'] = True
        kwargs['requires_velocity'] = True
        kwargs['fxn_name'] = self.E_pvre_vre.__name__
        geo_val, velocity, pes_val, force = self._parse_input(**kwargs)

        vre = self.E_vre(force=force, velocity=velocity, **kwargs)
        pvre = self.E_pvre(force=force, velocity=velocity, **kwargs)
        #print("IN LOSS", torch.sum(pvre), torch.sum(vre))
        return self.parameters['vre_scale']*vre + self.parameters['pvre_scale']*pvre


    def E_pvre_mag(self, **kwargs):
        kwargs['requires_force'] = True
        kwargs['requires_velocity'] = True
        kwargs['fxn_name'] = self.E_pvre.__name__
        geo_val, velocity, pes_val, force = self._parse_input(**kwargs)
        
        return torch.linalg.norm(velocity*force)#/jnp.linalg.norm(geo_grad)

    def vre(self, **kwargs):
        kwargs['requires_force'] = True
        kwargs['requires_velocity'] = True
        kwargs['fxn_name'] = self.E_pvre.__name__
        geo_val, velocity, pes_val, force = self._parse_input(**kwargs)
        
        e_pvre = self.E_pvre(
            geo_val=geo_val, velocity=velocity, pes_val=pes_val, force=force
        )
        e_vre = self.E_vre(
            geo_val=geo_val, velocity=velocity, pes_val=pes_val, force=force
        )
        return e_vre - e_pvre<|MERGE_RESOLUTION|>--- conflicted
+++ resolved
@@ -71,15 +71,10 @@
         # geo_val, velocity, pes_val, force = self._parse_input(**kwargs)
         path_geometry, path_velocity, path_energy, path_force = self._parse_input(**kwargs)
         
-<<<<<<< HEAD
         # Evre = torch.linalg.norm(force)*torch.linalg.norm(velocity)
         # return Evre.unsqueeze(1)
         Evre = torch.linalg.norm(path_force, dim=-1, keepdim=True) * torch.linalg.norm(path_velocity, dim=-1, keepdim=True)
         return Evre
-=======
-        Evre = torch.linalg.norm(force, dim=-1)*torch.linalg.norm(velocity, dim=-1)
-        return Evre.unsqueeze(-1)
->>>>>>> 81e33312
 
     def E_pvre(self, **kwargs):
         kwargs['requires_force'] = True
