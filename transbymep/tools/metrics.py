import torch

class Metrics():

    def __init__(self, fxn_parameters=None):
        self.parameters = fxn_parameters

    def update_metric_parameters(self, fxn_parameters):
        self.parameters = fxn_parameters

    def _parse_input(
            self,
            # geo_val=None,
            # velocity=None,
            # pes_val=None,
            # force=None,
            path=None,
            t=None,
            # path_output=None,
            requires_velocity=False,
            requires_energy=False,
            requires_force=False,
            # fxn_name=None
            ):
        # inp_velocity = velocity is not None or not requires_velocity
        # inp_force = force is not None or not requires_force
        # use_input = geo_val is not None and pes_val is not None
        # use_input = use_input and inp_velocity and inp_force
        # if use_input:
        #     return geo_val, velocity, pes_val, force
        
        # if path_output is not None and path is not None:
        #     raise ValueError("Cannot call metric functions with both path != None and path_output != None")
        
        # if path_output is not None:
        #     pout_velocity = path_output.velocity is not None or not requires_velocity
        #     pout_force = path_output.force is not None or not requires_force
        #     if not pout_velocity or not pout_velocity:
        #         message = f"When calling {fxn_name} and providing path_output the "
        #         if not pout_velocity:
        #             message += "velocity "
        #             if not pout_force:
        #                 message += "and force "
        #         else:
        #             message += "force "
        #         raise ValueError(message + "must be provided in the PathOutput.")
        #     return path_output.geometric_path, path_output.velocity,\
        #         path_output.potential_path, path_output.force
        
        if path is not None:
            if t is None:
                raise ValueError("Must specify evaluation times for path when using path argument")
            path_output = path(t, return_velocity=requires_velocity, return_energy=requires_energy, return_force=requires_force)
            #print("CALCULATE PATH", path_output.geometric_path, path_output.velocity, path_output.potential_path, path_output.force)
            # return path_output.geometric_path, path_output.velocity,\
            #     path_output.potential_path, path_output.force
            return path_output.path_geometry, path_output.path_velocity, path_output.path_energy, path_output.path_force
        
<<<<<<< HEAD
        message = f"Cannot parse input arguments to {fxn_name}, please use one of the following options\n"
        message += f"\t1) Provide geometric_path and potential path, and if needed velocity and/or force\n"
        message += f"\t2) Provide a PathOutput class\n"
        message += f"\t3) Provide the path calculator and the time(s) to be evaluated"
        raise ValueError(message)
=======
        # message = f"Cannot parse input arguments to {fxn_name}, please use one of the following opitons\n"
        # message += f"\t1) Provide geometric_path and potential path, and if needed velocity and/or force\n"
        # message += f"\t2) Provide a PathOutput class\n"
        # message += f"\t3) Provide the path calculator and the time(s) to be evaluated"
        # raise ValueError(message)

    # def _parse_input(self, path_output):
    #     pass
>>>>>>> a3df45d2
    
    def E_vre(self, **kwargs):
        kwargs['requires_force'] = True
        kwargs['requires_energy'] = True
        kwargs['requires_velocity'] = True
        # kwargs['fxn_name'] = self.E_vre.__name__

        # geo_val, velocity, pes_val, force = self._parse_input(**kwargs)
        path_geometry, path_velocity, path_energy, path_force = self._parse_input(**kwargs)
        
<<<<<<< HEAD
        Evre = torch.linalg.norm(force, dim=-1)*torch.linalg.norm(velocity, dim=-1)
        return Evre.unsqueeze(-1)
=======
        # Evre = torch.linalg.norm(force)*torch.linalg.norm(velocity)
        # return Evre.unsqueeze(1)
        Evre = torch.linalg.norm(path_force, dim=-1, keepdim=True) * torch.linalg.norm(path_velocity, dim=-1, keepdim=True)
        return Evre
>>>>>>> a3df45d2

    def E_pvre(self, **kwargs):
        kwargs['requires_force'] = True
        kwargs['requires_energy'] = True
        kwargs['requires_velocity'] = True
        # kwargs['fxn_name'] = self.E_pvre.__name__

        # geo_val, velocity, pes_val, force = self._parse_input(**kwargs)
        path_geometry, path_velocity, path_energy, path_force = self._parse_input(**kwargs)

        #print("E_pvre SHPES", kwargs['t'].shape, force.shape, torch.abs(torch.sum(velocity*force, dim=-1, keepdim=True)).shape) 
        #print(kwargs['t'].requires_grad, velocity.requires_grad, force.requires_grad)
        # return torch.abs(torch.sum(velocity*force, dim=-1, keepdim=True))
        Epvre = torch.abs(torch.sum(path_velocity*path_force, dim=-1, keepdim=True))
        return Epvre

<<<<<<< HEAD
    def E_pvre_vre(self, **kwargs):
        kwargs['requires_force'] = True
        kwargs['requires_velocity'] = True
        kwargs['fxn_name'] = self.E_pvre_vre.__name__
        geo_val, velocity, pes_val, force = self._parse_input(**kwargs)

        vre = self.E_vre(force=force, velocity=velocity, **kwargs)
        pvre = self.E_pvre(force=force, velocity=velocity, **kwargs)
        #print("IN LOSS", torch.sum(pvre), torch.sum(vre))
        return self.parameters['vre_scale']*vre + self.parameters['pvre_scale']*pvre


    def E_pvre_mag(self, **kwargs):
        kwargs['requires_force'] = True
        kwargs['requires_velocity'] = True
        kwargs['fxn_name'] = self.E_pvre.__name__
        geo_val, velocity, pes_val, force = self._parse_input(**kwargs)
=======
    # def E_pvre_mag(self, **kwargs):
    #     kwargs['requires_force'] = True
    #     kwargs['requires_velocity'] = True
    #     kwargs['fxn_name'] = self.E_pvre.__name__
    #     geo_val, velocity, pes_val, force = self._parse_input(**kwargs)
>>>>>>> a3df45d2
        
    #     return torch.linalg.norm(velocity*force)#/jnp.linalg.norm(geo_grad)

    # def vre(self, **kwargs):
    #     kwargs['requires_force'] = True
    #     kwargs['requires_velocity'] = True
    #     kwargs['fxn_name'] = self.E_pvre.__name__
    #     geo_val, velocity, pes_val, force = self._parse_input(**kwargs)
        
    #     e_pvre = self.E_pvre(
    #         geo_val=geo_val, velocity=velocity, pes_val=pes_val, force=force
    #     )
    #     e_vre = self.E_vre(
    #         geo_val=geo_val, velocity=velocity, pes_val=pes_val, force=force
    #     )
    #     return e_vre - e_pvre<|MERGE_RESOLUTION|>--- conflicted
+++ resolved
@@ -56,13 +56,6 @@
             #     path_output.potential_path, path_output.force
             return path_output.path_geometry, path_output.path_velocity, path_output.path_energy, path_output.path_force
         
-<<<<<<< HEAD
-        message = f"Cannot parse input arguments to {fxn_name}, please use one of the following options\n"
-        message += f"\t1) Provide geometric_path and potential path, and if needed velocity and/or force\n"
-        message += f"\t2) Provide a PathOutput class\n"
-        message += f"\t3) Provide the path calculator and the time(s) to be evaluated"
-        raise ValueError(message)
-=======
         # message = f"Cannot parse input arguments to {fxn_name}, please use one of the following opitons\n"
         # message += f"\t1) Provide geometric_path and potential path, and if needed velocity and/or force\n"
         # message += f"\t2) Provide a PathOutput class\n"
@@ -71,7 +64,6 @@
 
     # def _parse_input(self, path_output):
     #     pass
->>>>>>> a3df45d2
     
     def E_vre(self, **kwargs):
         kwargs['requires_force'] = True
@@ -82,15 +74,10 @@
         # geo_val, velocity, pes_val, force = self._parse_input(**kwargs)
         path_geometry, path_velocity, path_energy, path_force = self._parse_input(**kwargs)
         
-<<<<<<< HEAD
-        Evre = torch.linalg.norm(force, dim=-1)*torch.linalg.norm(velocity, dim=-1)
-        return Evre.unsqueeze(-1)
-=======
         # Evre = torch.linalg.norm(force)*torch.linalg.norm(velocity)
         # return Evre.unsqueeze(1)
         Evre = torch.linalg.norm(path_force, dim=-1, keepdim=True) * torch.linalg.norm(path_velocity, dim=-1, keepdim=True)
         return Evre
->>>>>>> a3df45d2
 
     def E_pvre(self, **kwargs):
         kwargs['requires_force'] = True
@@ -107,31 +94,25 @@
         Epvre = torch.abs(torch.sum(path_velocity*path_force, dim=-1, keepdim=True))
         return Epvre
 
-<<<<<<< HEAD
     def E_pvre_vre(self, **kwargs):
         kwargs['requires_force'] = True
+        kwargs['requires_energy'] = True
         kwargs['requires_velocity'] = True
-        kwargs['fxn_name'] = self.E_pvre_vre.__name__
-        geo_val, velocity, pes_val, force = self._parse_input(**kwargs)
+        # kwargs['fxn_name'] = self.E_pvre_vre.__name__
+        
+        # geo_val, velocity, pes_val, force = self._parse_input(**kwargs)
+        path_geometry, path_velocity, path_energy, path_force = self._parse_input(**kwargs)
 
-        vre = self.E_vre(force=force, velocity=velocity, **kwargs)
-        pvre = self.E_pvre(force=force, velocity=velocity, **kwargs)
+        vre = torch.linalg.norm(path_force, dim=-1, keepdim=True) * torch.linalg.norm(path_velocity, dim=-1, keepdim=True)
+        pvre = torch.abs(torch.sum(path_velocity*path_force, dim=-1, keepdim=True))
         #print("IN LOSS", torch.sum(pvre), torch.sum(vre))
-        return self.parameters['vre_scale']*vre + self.parameters['pvre_scale']*pvre
+        return self.parameters['vre_scale'] * vre + self.parameters['pvre_scale'] * pvre
 
-
-    def E_pvre_mag(self, **kwargs):
-        kwargs['requires_force'] = True
-        kwargs['requires_velocity'] = True
-        kwargs['fxn_name'] = self.E_pvre.__name__
-        geo_val, velocity, pes_val, force = self._parse_input(**kwargs)
-=======
     # def E_pvre_mag(self, **kwargs):
     #     kwargs['requires_force'] = True
     #     kwargs['requires_velocity'] = True
     #     kwargs['fxn_name'] = self.E_pvre.__name__
     #     geo_val, velocity, pes_val, force = self._parse_input(**kwargs)
->>>>>>> a3df45d2
         
     #     return torch.linalg.norm(velocity*force)#/jnp.linalg.norm(geo_grad)
 
